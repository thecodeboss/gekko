--- conflicted
+++ resolved
@@ -37,13 +37,9 @@
     "pushbullet": "1.4.3",
     "semver": "2.2.1",
     "sqlite3": "3.1.4",
-<<<<<<< HEAD
     "ws": "^1.1.1",
-    "zaif.jp": "^0.1.4"
-=======
     "zaif.jp": "^0.1.4",
     "gekko": "0.0.6"
->>>>>>> 9d5176ae
   },
   "devDependencies": {
     "chai": "^2.0.0",
