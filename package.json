{
  "name": "gekko",
  "version": "0.0.3",
  "description": "A bitcoin trading bot for auto trading at various exchanges",
  "keywords": [
    "trading",
    "bot",
    "bitcoin"
  ],
  "author": "Mike van Rossum <mike@mvr.me>",
  "dependencies": {
    "mtgox-apiv2": "1.0.x",
    "lodash": "2.x",
    "moment": "2.0.x",
    "btc-e": "0.0.x",
    "bitcoincharts": "0.0.x",
<<<<<<< HEAD
    "emailjs": "0.3.6",
=======
    "cexio": "0.0.1",
    "emailjs": "git://github.com/eleith/emailjs.git",
>>>>>>> a1b5b231
    "prompt-lite": "0.1.x",
    "bitstamp": "0.1.x",
    "async": "0.2.x",
    "nedb": "*",
    "line-reader": "0.2.x"
  },
  "engines": { "node": "0.10.x" },
  "repository": {
    "type": "git",
    "url": "https://github.com/askmike/gekko.git"
  }
}<|MERGE_RESOLUTION|>--- conflicted
+++ resolved
@@ -14,12 +14,8 @@
     "moment": "2.0.x",
     "btc-e": "0.0.x",
     "bitcoincharts": "0.0.x",
-<<<<<<< HEAD
     "emailjs": "0.3.6",
-=======
     "cexio": "0.0.1",
-    "emailjs": "git://github.com/eleith/emailjs.git",
->>>>>>> a1b5b231
     "prompt-lite": "0.1.x",
     "bitstamp": "0.1.x",
     "async": "0.2.x",
