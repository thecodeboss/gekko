--- conflicted
+++ resolved
@@ -39,11 +39,7 @@
     "sinon": "^1.12.2"
   },
   "engines": {
-<<<<<<< HEAD
-    "node": ">=5.0"
-=======
     "node": ">=6.0"
->>>>>>> a322e8e2
   },
   "repository": {
     "type": "git",
